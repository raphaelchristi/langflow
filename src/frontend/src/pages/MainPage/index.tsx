--- conflicted
+++ resolved
@@ -48,7 +48,7 @@
             <Button
               variant="primary"
               onClick={() => {
-                addFlow(null, true).then((id) => {
+                addFlow(null!, true).then((id) => {
                   navigate("/flow/" + id);
                 });
               }}
@@ -61,38 +61,6 @@
         <span className="main-page-description-text">
           Manage your personal projects. Download or upload your collection.
         </span>
-<<<<<<< HEAD
-        <div className="button-div-style">
-          <Button
-            variant="primary"
-            onClick={() => {
-              downloadFlows();
-            }}
-          >
-            <IconComponent name="Download" className="main-page-nav-button" />
-            Download Collection
-          </Button>
-          <Button
-            variant="primary"
-            onClick={() => {
-              uploadFlows();
-            }}
-          >
-            <IconComponent name="Upload" className="main-page-nav-button" />
-            Upload Collection
-          </Button>
-          <Button
-            variant="primary"
-            onClick={() => {
-              addFlow(null!, true).then((id) => {
-                navigate("/flow/" + id);
-              });
-            }}
-          >
-            <IconComponent name="Plus" className="main-page-nav-button" />
-            New Project
-          </Button>
-=======
         <div className="main-page-flows-display">
           {flows.map((flow, idx) => (
             <CardComponent
@@ -119,7 +87,6 @@
               }}
             />
           ))}
->>>>>>> aa441259
         </div>
       </div>
     </>
