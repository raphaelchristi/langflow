--- conflicted
+++ resolved
@@ -30,23 +30,10 @@
       leaveFrom="translate-y-0"
       leaveTo="translate-y-96"
     >
-<<<<<<< HEAD
-          <button onClick={handleClick} className={ "transition-all fixed bottom-4 right-4 flex justify-center items-center py-1 px-3 w-12 h-12 rounded-full shadow-md shadow-[#0000002a] hover:shadow-[#00000032] bg-[#E2E7EE] dark:border-gray-600 "+ (!isBuilt ? "cursor-not-allowed" : "cursor-pointer")}>
+          <button onClick={handleClick} className={ "transition-all fixed bottom-4 right-4 flex justify-center items-center py-1 px-3 w-12 h-12 rounded-full shadow-md shadow-round-btn-shadow hover:shadow-round-btn-shadow bg-border"+ (!isBuilt ? "cursor-not-allowed" : "cursor-pointer")}>
             <div className="flex gap-3">
               <MessagesSquare
-                className={"h-6 w-6 transition-all " + (isBuilt ? "fill-[#5c8be1] stroke-1 stroke-[#5c8be1]" : "fill-[#a5bae0] stroke-1 stroke-[#a5bae0]")}
-=======
-      <div className="absolute bottom-4 right-3">
-        <div
-          className="align-center shadow-round-btn-shadow hover:shadow-round-btn-shadow flex h-12 w-12 cursor-pointer justify-center rounded-full bg-border px-3
-          py-1 shadow-md"
-          onClick={handleClick}
-        >
-          <button>
-            <div className="flex gap-3">
-              <MessagesSquare
-                className="pth-6 w-6 fill-chat-trigger stroke-chat-trigger stroke-1"
->>>>>>> d91451cb
+                className={"h-6 w-6 transition-all " + (isBuilt ? "fill-chat-trigger stroke-chat-trigger stroke-1" : "fill-chat-trigger/40 stroke-1 stroke-chat-trigger/40")}
                 style={{ color: "white" }}
                 strokeWidth={1.5}
               />
