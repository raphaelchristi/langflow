--- conflicted
+++ resolved
@@ -127,10 +127,8 @@
             required=False,
             input_types=["Data", "Message"],
             is_list=True,
-<<<<<<< HEAD
             advanced=True,
-=======
->>>>>>> ac8d61a2
+
         ),
         BoolInput(
             name="silent_errors",
